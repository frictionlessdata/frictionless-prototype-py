# -*- coding: utf-8 -*-
from __future__ import absolute_import
from __future__ import division
from __future__ import print_function
from __future__ import unicode_literals

import os
import io
import codecs
import datetime
import chardet
import xlrd
from bs4 import BeautifulSoup
from .. import exceptions
from .. import compat


class DataTable(object):

    """Convert a data source into a formatted (csv, json) utf-8 text stream."""

    REMOTE_SCHEMES = ('http', 'https', 'ftp', 'ftps')
    DEFAULT_ENCODING = 'utf-8'
    FORMATS = ('csv', 'excel', 'json')
    RAISES = (exceptions.DataSourceHTTPError,
              exceptions.DataSourceDecodeError,
              exceptions.DataSourceFormatUnsupportedError)

    def __init__(self, data_source, headers=None, format='csv',
                 encoding=None, decode_strategy='replace',
                 header_index=0, excel_sheet_index=0):

        self.openfiles = []
        self.data_source = data_source
        self.passed_headers = headers
        self.format = format
        self.passed_encoding = encoding
        self.encoding = None
        self.decode_strategy = decode_strategy
        self.header_index = header_index
        self.excel_sheet_index = excel_sheet_index
        self.stream = self.to_textstream(self.data_source)
        self.test_stream = self._sample_stream()
        self.headers, self.values = self.extract(self.passed_headers)

    def replay(self):
        """Replay the stream."""

        if self.stream.seekable():
            self.stream.seek(0)
        else:
            self.stream = self.to_textstream(self.data_source)

        self.headers, self.values = self.extract(self.passed_headers)
        return self.headers, self.values

    def extract(self, headers=None):
        """Extract headers and values from the data stream."""
        reader = compat.csv_reader(self.stream)
        headers = headers or self.get_headers(self.stream, reader)
        return headers, reader

    def get_sample(self, row_limit):
        """Get a sample of data, as a CSV reader, up to a max of `row_limit`."""

        sample = self._sample_stream(row_limit)

        self.replay()
        return compat.csv_reader(sample)

    def to_dict(self):
        raise NotImplementedError

    def to_csv(self, filepath=None):
        raise NotImplementedError

    def to_json(self, filepath=None):
        raise NotImplementedError

    def to_textstream(self, data_source):
        """Return a text stream from data_source.

        Args:
            data_source: An interface to data.
                Can be a stream, a string, a file path, or a URL path.

        Returns:
            A `self.DEFAULT_ENCODING` encoded text stream (utf-8).

        """

        textstream = io.TextIOWrapper(io.BufferedRandom(io.BytesIO()), encoding=self.DEFAULT_ENCODING)
        self.openfiles.append(textstream)

        if self.format in ('excel', 'json'):
            format_handler = getattr(self, '{0}_data_source'.format(self.format))
            data_source = format_handler(data_source)

        if isinstance(data_source, io.IOBase):

            if isinstance(data_source, io.TextIOBase):

                # if not data_source.encoding == self.DEFAULT_ENCODING:
                #    return
                return data_source

            else:

                self.encoding = self._detect_stream_encoding(data_source)
                textstream = self._decode_to_textstream(data_source, self.encoding, textstream)

                return textstream

        elif isinstance(data_source, compat.str) and \
                        compat.parse.urlparse(data_source).scheme in self.REMOTE_SCHEMES:

            stream = self._stream_from_url(data_source)
            self.encoding = self._detect_stream_encoding(stream)
            textstream = self._decode_to_textstream(stream, self.encoding, textstream)

            return textstream

        elif (isinstance(data_source, compat.str) or isinstance(data_source, compat.bytes)) and not \
                os.path.exists(data_source):

            self.encoding = self._detect_stream_encoding(data_source)
            textstream = self._decode_to_textstream(data_source, self.encoding, textstream)

            return textstream

        else:

            stream = io.open(data_source, mode='r+b')
            self.openfiles.append(stream)
            self.encoding = self._detect_stream_encoding(stream)
            textstream = self._decode_to_textstream(stream, self.encoding, textstream)

            return textstream

    def excel_data_source(self, data_source):
        """Get a data_source out of an Excel file."""

        # TODO: Need to flesh out this implementation quite a bit. See messytables
        instream = None

        try:
            if compat.parse.urlparse(data_source).scheme in self.REMOTE_SCHEMES:
                instream = self._stream_from_url(data_source).read()
        except Exception:
            try:
                instream = data_source.read()
            except Exception:
                pass

        if instream:
            workbook = xlrd.open_workbook(file_contents=instream)
        else:
            workbook = xlrd.open_workbook(data_source)

        out = io.TextIOWrapper(io.BufferedRandom(io.BytesIO()), encoding=self.DEFAULT_ENCODING)

        sheet = workbook.sheet_by_index(self.excel_sheet_index)
        row_count = sheet.nrows

        for row_index in range(row_count):

            values = []

            for cell in sheet.row(row_index):

                # TODO: this is very naive force to string
                if cell.ctype == 3:
                    value = datetime.datetime(
                        *xlrd.xldate_as_tuple(cell.value, sheet.book.datemode)
                    ).isoformat()
                else:
                    value = cell.value

                values.append(compat.str(value))

            _data = ','.join('"{0}"'.format(v) for v in values)
            out.write('{0}\n'.format(_data))

        out.seek(0)
        return out

    def get_headers(self, stream, reader=None):
        """Get headers from stream."""

        if reader is None:
            reader = compat.csv_reader(stream)
        for index, line in enumerate(reader):
            if index == self.header_index:
                headers = line
                break

        return headers

    def _stream_from_url(self, url):
        """Return a seekable and readable stream from a URL."""


        stream = io.BufferedRandom(io.BytesIO())

        try:
            document = compat.urlopen(url)
        except compat.HTTPError as e:
            raise exceptions.DataSourceHTTPError(msg=e.msg, status=e.getcode())

        stream.write(document.read())
        stream.seek(0)

        return stream

    def _detect_stream_encoding(self, stream):
        """Return best guess at encoding of stream."""

        sample_length = 10000

        self._check_for_unsupported_format(stream)

        if self.passed_encoding:
            return self.passed_encoding

        if isinstance(stream, compat.str):
            sample = compat.to_bytes(stream)[:sample_length]
        elif isinstance(stream, compat.bytes):
            sample = stream[:sample_length]
        else:
            sample = stream.read(sample_length)
            stream.seek(0)

        encoding = chardet.detect(sample)['encoding']
        # default to utf-8 for safety
        if encoding == 'ascii':
            encoding = 'utf-8'

        return encoding

    def _decode_to_textstream(self, stream, encoding, textstream):
        """Return a textstream in `self.DEFAULT_ENCODING`"""

        if isinstance(stream, compat.bytes):
            stream = codecs.iterdecode([stream], encoding, self.decode_strategy)
        elif isinstance(stream, compat.str):
            _stream = io.StringIO()
            _stream.write(stream)
            stream = _stream
            stream.seek(0)
        else:
            stream = codecs.iterdecode(stream, encoding, self.decode_strategy)

        try:
            for line in stream:
                recoded = line.encode(self.DEFAULT_ENCODING).decode(self.DEFAULT_ENCODING)
                textstream.write(recoded)

        except UnicodeDecodeError as e:
            raise exceptions.DataSourceDecodeError

        textstream.seek(0)

        return textstream

    def _sample_stream(self, row_limit=100):

        sample = io.TextIOWrapper(io.BufferedRandom(io.BytesIO()), encoding=self.DEFAULT_ENCODING)
        for index, row in enumerate(self.stream):
            if index > row_limit:
                break
            else:
                sample.write(row)

        self.stream.seek(0)
        sample.seek(0)
        return sample

    def _stream_is_html(self, test_stream):
        """Guess if a source is actually an HTML document."""

        _sample = test_stream.read()
        test_stream.seek(0)
        return bool(BeautifulSoup(_sample, 'html.parser').find())

    def _stream_is_zip(self, test_stream):
        """Guess if a source is a zip archive. """

        file_signatures = ["\x1f\x8b\x08", "\x42\x5a\x68", "\x50\x4b\x03\x04"]
        max_len = max(len(x) for x in file_signatures)
        bytes_string = test_stream.read(max_len)

        if isinstance(bytes_string, compat.str):
            bytes_string = compat.to_bytes(bytes_string)

        for signature in file_signatures:
            bytes_signature = bytearray()
            bytes_signature.extend(map(ord, signature))
            if bytes_string.startswith(bytes_signature):
                return True

        return False

    def _check_for_unsupported_format(self, stream):
        """Check if a source is zip or html. """

        if isinstance(stream, compat.str):
            test_stream = io.StringIO(stream)
        elif isinstance(stream, compat.bytes):
<<<<<<< HEAD
            str_stream = stream
            test_stream = io.StringIO(str_stream.decode('utf-8'))
=======
            test_stream = io.BytesIO(stream)
>>>>>>> 9833660f
        else:
            test_stream = stream

        test_stream.seek(0)

        for file_format in ['zip', 'html']:
            if  getattr(self, '_stream_is_{0}'.format(file_format))(test_stream):
                raise exceptions.DataSourceFormatUnsupportedError(file_format=file_format)
            else:
                test_stream.seek(0)
                <|MERGE_RESOLUTION|>--- conflicted
+++ resolved
@@ -306,12 +306,7 @@
         if isinstance(stream, compat.str):
             test_stream = io.StringIO(stream)
         elif isinstance(stream, compat.bytes):
-<<<<<<< HEAD
-            str_stream = stream
-            test_stream = io.StringIO(str_stream.decode('utf-8'))
-=======
             test_stream = io.BytesIO(stream)
->>>>>>> 9833660f
         else:
             test_stream = stream
 
